--- conflicted
+++ resolved
@@ -1,464 +1,388 @@
-from typing import Annotated, List, Optional
-from fastapi import APIRouter, Depends, Query
-<<<<<<< HEAD
-from ..raven_api.etl import init_etl
-from ..raven_api.indicators import CXN
-from ..raven_api.indicators import (
-=======
-import duckdb
-from raven_api.etl import init_etl
-from raven_api.indicators import (
->>>>>>> fc7a5965
-    calculate_all_indicators,
-    days_below_efn,
-    fit_ffa,
-    annual_peaks,
-    aggregate_flows,
-    mean_aug_sep_flow,
-    mean_annual_flow,
-    peak_flow_timing,
-    peak_flows,
-    weekly_flow_exceedance,
-    get_connection_status,
-    reset_connection,
-    configure_connection,
-)
-from raven_api.mapping import map_features
-
-etl_router = APIRouter(tags=["ETL"])
-indicators_router = APIRouter(tags=["Indicators"])
-mapping_router = APIRouter(tags=["Mapping"])
-connection_router = APIRouter(tags=["Connection"])
-
-
-@etl_router.post(
-    "/init", description="Initialize the ETL process for a Raven output CSV."
-)
-async def initialize_etl(
-    csv_path: str,
-    output_path: str,
-    spatial_path: str = None,
-    join_column: str = None
-):
-    init_etl(csv_path, output_path, spatial_path, join_column)
-
-
-def common_parameters(
-    parquet_src: str = Query(
-        ...,
-        description="Full local or remote path to a Parquet file.",
-    ),
-    sites: Optional[List[str]] = Query(
-        default=None,
-        description="List of site IDs.",
-        example=["sub11004314 [m3/s]"],
-    ),
-    start_date: Optional[str] = Query(
-        default=None,
-        description="Start date for filtering (format: YYYY-MM-DD).",
-        example="2010-01-01",
-    ),
-    end_date: Optional[str] = Query(
-        default=None,
-        description="End date for filtering (format: YYYY-MM-DD).",
-        example="2015-12-31",
-    ),
-) -> dict:
-    return {
-        "parquet_src": parquet_src,
-        "sites": sites,
-        "start_date": start_date,
-        "end_date": end_date,
-    }
-
-
-CommonsDep = Annotated[dict, Depends(common_parameters)]
-
-
-@connection_router.post("/configure")
-async def configure_global_connection(
-    parquet_path: str = Query(..., description="Path to parquet file"),
-    sites: Optional[List[str]] = Query(
-        default=None,
-        description="Site IDs to filter"
-    ),
-    start_date: Optional[str] = Query(
-        default=None, description="Start date (YYYY-MM-DD)"
-    ),
-    end_date: Optional[str] = Query(
-        default=None, description="End date (YYYY-MM-DD)"),
-):
-    """Configure the global DuckDB connection with parquet file and filters"""
-    configure_connection(
-        parquet_path=parquet_path,
-        sites=sites,
-        start_date=start_date,
-        end_date=end_date
-    )
-    return {
-        "message": "Connection configured successfully",
-        "config": get_connection_status(),
-    }
-
-
-@connection_router.get("/status")
-async def get_connection_info():
-    """Get current connection configuration and available views"""
-    return get_connection_status()
-
-
-@connection_router.post("/reset")
-async def reset_global_connection():
-    """Reset the global connection configuration"""
-    reset_connection()
-    return {"message": "Connection reset successfully"}
-
-
-@indicators_router.get("/")
-async def get_indicators(
-    efn_threshold: float = Query(
-        0.2,
-        description=(
-            "Environmental Flow Needs (EFN) threshold as a fraction "
-            "of mean annual flow."
-        ),
-        example=0.2,
-    ),
-    return_periods: str = Query(
-        default="2,20",
-        description=(
-            "Comma-separated list of return periods for FFA "
-            "(e.g., '2,20,50')"
-        ),
-        example="2,20",
-    ),
-    dist: str = Query(
-        default="auto",
-        description=(
-            "Distribution to fit for FFA ('genextreme', 'logpearson3', "
-            "'lognormal', 'gumbel', 'gamma', 'normal', or 'auto' for best-fit)"
-        ),
-    ),
-    remove_outliers: bool = Query(
-        default=False,
-        description="Whether to remove outliers before FFA fitting",
-    ),
-    outlier_method: str = Query(
-        default="iqr",
-        description=(
-            "Outlier detection method ('iqr', 'zscore', 'modified_zscore')"
-        ),
-    ),
-    outlier_threshold: float = Query(
-        default=1.5,
-        description=(
-            "Threshold for outlier detection: IQR=1.5 (mild outlier), "
-            "Z-score=3, Modified Z-score=3.5"
-        ),
-    ),
-    min_years: int = Query(
-        default=5,
-        description="Minimum number of years required for FFA",
-    ),
-    selection_criteria: str = Query(
-        default="aic",
-        description=(
-            "Criteria for selecting best distribution"
-            "('aic', 'bic', 'ks', 'rmse')"
-        ),
-    ),
-    debug: bool = Query(
-        default=False,
-        description="Enable debug output for troubleshooting",
-    ),
-):
-    """Compute all flow indicators using the globally configured connection."""
-
-    # Parse return periods
-    rp_list = [
-        int(
-            rp.strip()
-            ) for rp in return_periods.split(",") if rp.strip().isdigit()
-    ]
-
-    result_df = calculate_all_indicators(
-        EFN_threshold=efn_threshold,
-        return_periods=rp_list,
-        remove_outliers=remove_outliers,
-        outlier_method=outlier_method,
-        outlier_threshold=outlier_threshold,
-        dist=dist,
-        selection_criteria=selection_criteria,
-        min_years=min_years,
-        debug=debug,
-    )
-
-    return result_df.to_dict(orient="records")
-
-
-@indicators_router.get("/mean_annual_flow")
-async def get_maf(
-    temporal_resolution: str = Query(
-        default="overall",
-        description="Temporal resolution: 'overall' (single value)"
-        "or 'annual' (one value per year).",
-        example="annual",
-    ),
-):
-    result_df = mean_annual_flow(
-        temporal_resolution=temporal_resolution,
-    )
-    return result_df.to_dict(orient="records")
-
-
-@indicators_router.get("/mean_aug_sep_flow")
-async def get_mean_aug_sep_flow(
-    temporal_resolution: str = Query(
-        default="overall",
-        description="Temporal resolution: 'overall' (single value)"
-        "or 'annual' (one value per year).",
-        example="annual",
-    ),
-):
-    """Compute mean flow for August-September (overall or per year)."""
-    df = mean_aug_sep_flow(
-        temporal_resolution=temporal_resolution,
-    )
-    return df.to_dict(orient="records")
-
-
-@indicators_router.get("/peak_flow_timing")
-async def get_peak_flow_timing(
-    temporal_resolution: str = Query(
-        default="overall",
-        description="Temporal resolution: 'overall' (average across years)"
-        "or 'annual' (one value per year).",
-        example="annual",
-    ),
-):
-    """Compute peak flow timing (overall or per year)"
-    "for selected sites and time range."""
-
-    df = peak_flow_timing(
-        temporal_resolution=temporal_resolution,
-    )
-    return df.to_dict(orient="records")
-
-
-@indicators_router.get("/days_below_efn")
-async def get_days_below_efn(
-    efn_threshold: float = Query(
-        default=0.2,
-        description="Environmental Flow Needs (EFN) threshold"
-        "as a fraction of mean annual flow.",
-        example=0.2,
-    ),
-    temporal_resolution: str = Query(
-        default="overall",
-        description="Temporal resolution: 'overall' (average across years)"
-        "or 'annual' (one value per year).",
-        example="annual",
-    ),
-):
-    """Compute the number of days below EFN for"
-    "selected sites and time range."""
-    df = days_below_efn(
-        EFN_threshold=efn_threshold,
-        temporal_resolution=temporal_resolution,
-    )
-    return df.to_dict(orient="records")
-
-
-@indicators_router.get("/annual_peaks")
-async def get_annual_peaks():
-    """Retrieve annual peak flows for the specified sites and period."""
-    df = annual_peaks()
-    return df.to_dict(orient="records")
-
-
-@indicators_router.get("/weekly_flow_exceedance")
-async def get_weekly_flow_exceedance():
-    """Compute weekly flow exceedance for the specified sites and period."""
-    df = weekly_flow_exceedance()
-    return df.to_dict(orient="records")
-
-
-@indicators_router.get("/peak_flows")
-async def get_peak_flows():
-    """Retrieve peak flows for the specified sites and period."""
-
-    df = peak_flows()
-    return df.to_dict(orient="records")
-
-
-@indicators_router.get("/flood_frequency_analysis")
-async def get_flood_frequency_analysis(
-    return_periods: str = Query(
-        default="2,20",
-        description="Comma-separated list of return periods (e.g., '2,20,50')",
-        example="2,20",
-    ),
-    dist: str = Query(
-        default="auto",
-        description="Distribution to fit "
-        "( 'genextreme' , 'logpearson3' , 'lognormal' , "
-        "'gumbel', 'gamma' , 'normal', or 'auto' for best-fit)",
-    ),
-    remove_outliers: bool = Query(
-        default=False, description="Whether to remove outliers before fitting"
-    ),
-    outlier_method: str = Query(
-        default="iqr",
-<<<<<<< HEAD
-        description="Outlier detection method "
-        "('iqr', 'zscore', 'modified_zscore')",
-=======
-        description="Outlier detection method " "('iqr', 'zscore', 'modified_zscore')",
->>>>>>> fc7a5965
-    ),
-    outlier_threshold: float = Query(
-        default=1.5,
-        description="Suggested thresholds for outlier detection: "
-        "IQR=1.5 (mild outlier), Z-score=3, Modified Z-score=3.5",
-    ),
-    min_years: int = Query(
-        default=5, description="Minimum number of years required for analysis"
-    ),
-    selection_criteria: str = Query(
-        default="aic",
-        description="Criteria for selecting best distribution"
-        "('aic', 'bic', 'ks', 'rmse')",
-    ),
-):
-<<<<<<< HEAD
-    """Fit Flood Frequency Analysis (FFA) using
-    the enhanced fit_ffa function with global CXN."""
-
-    # Parse return periods
-    rp_list = [
-        int(
-            rp.strip()
-            ) for rp in return_periods.split(",") if rp.strip().isdigit()
-    ]
-
-    # Call the CXN-based fit_ffa
-    ffa_df = fit_ffa(
-        dist=dist,
-        return_periods=rp_list,
-        remove_outliers=remove_outliers,
-        outlier_method=outlier_method,
-        outlier_threshold=outlier_threshold,
-        selection_criteria=selection_criteria,
-        min_years=min_years,
-        debug=False,
-    )
-
-    return ffa_df.to_dict(orient="records")
-=======
-    """Fit Flood Frequency Analysis (FFA) using enhanced fit_ffa function."""
-    con = duckdb.connect()
-    try:
-        peaks_df = annual_peaks(
-            con,
-            commons["parquet_src"],
-            sites=commons["sites"],
-            start_date=commons["start_date"],
-            end_date=commons["end_date"],
-        )
-
-        rp_list = [
-            int(rp.strip()) for rp in return_periods.split(",") if rp.strip().isdigit()
-        ]
-
-        ffa_df = fit_ffa(
-            peaks_df,
-            dist=dist,
-            return_periods=rp_list,
-            sites=commons["sites"],
-            remove_outliers=remove_outliers,
-            outlier_method=outlier_method,
-            outlier_threshold=outlier_threshold,
-            selection_criteria=selection_criteria,
-            min_years=min_years,
-        )
-        return ffa_df.to_dict(orient="records")
-    finally:
-        con.close()
->>>>>>> fc7a5965
-
-
-@indicators_router.get("/aggregate_flows")
-async def get_aggregate_flows(
-    temporal_resolution: str = Query(
-        "daily",
-        description="Temporal resolution of the hydrograph."
-        "Choose from: 'daily', 'weekly', 'monthly', 'seasonal'.",
-    ),
-):
-    """
-    Return a hydrograph (time series of flow) for the specified site(s),"
-    "with optional time range filtering and temporal aggregation.
-    """
-<<<<<<< HEAD
-    df = aggregate_flows(temporal_resolution=temporal_resolution)
-    return df.to_dict(orient="records")
-
-
-@indicators_router.get("/sites")
-async def list_sites():
-    """List all available site names from the globally configured CXN."""
-
-    # Use CXN to create or access the filtered data view
-    filtered_view = CXN.create_filtered_data_view("temp_sites_view")
-
-    query = f"""
-        SELECT DISTINCT site
-        FROM {filtered_view}
-        ORDER BY site
-    """
-
-    df = CXN.execute(query).fetchdf()
-    return df["site"].tolist()
-=======
-    con = duckdb.connect()
-    try:
-        df = aggregate_flows(
-            con,
-            parquet_path=commons["parquet_src"],
-            sites=commons["sites"],
-            start_date=commons["start_date"],
-            end_date=commons["end_date"],
-            temporal_resolution=temporal_resolution,
-        )
-        return df.to_dict(orient="records")
-    finally:
-        con.close()
-
-
-@indicators_router.get("/sites")
-async def list_sites(
-    parquet_src: str = Query(
-        ...,
-        description="Full local or remote path to a Parquet file.",
-    )
-):
-    """List all available site names from the Parquet file."""
-    con = get_conn()
-    try:
-        df = con.execute(
-            "SELECT DISTINCT site " f"FROM '{parquet_src}' " "ORDER BY site"
-        ).fetchdf()
-        return df["site"].tolist()
-    finally:
-        con.close()
->>>>>>> fc7a5965
-
-
-@mapping_router.get("/features")
-async def get_features(
-    geojson_src: str = Query(
-        ...,
-        description="Full local or remote path to a geojson file.",
-    )
-):
-    return map_features(geojson_src)
+from typing import Annotated, List, Optional
+from fastapi import APIRouter, Depends, Query
+from ..raven_api.etl import init_etl
+from ..raven_api.indicators import CXN
+from ..raven_api.indicators import (
+    calculate_all_indicators,
+    days_below_efn,
+    fit_ffa,
+    annual_peaks,
+    aggregate_flows,
+    mean_aug_sep_flow,
+    mean_annual_flow,
+    peak_flow_timing,
+    peak_flows,
+    weekly_flow_exceedance,
+    get_connection_status,
+    reset_connection,
+    configure_connection,
+)
+from raven_api.mapping import map_features
+
+etl_router = APIRouter(tags=["ETL"])
+indicators_router = APIRouter(tags=["Indicators"])
+mapping_router = APIRouter(tags=["Mapping"])
+connection_router = APIRouter(tags=["Connection"])
+
+
+@etl_router.post(
+    "/init", description="Initialize the ETL process for a Raven output CSV."
+)
+async def initialize_etl(
+    csv_path: str,
+    output_path: str,
+    spatial_path: str = None,
+    join_column: str = None
+):
+    init_etl(csv_path, output_path, spatial_path, join_column)
+
+
+def common_parameters(
+    parquet_src: str = Query(
+        ...,
+        description="Full local or remote path to a Parquet file.",
+    ),
+    sites: Optional[List[str]] = Query(
+        default=None,
+        description="List of site IDs.",
+        example=["sub11004314 [m3/s]"],
+    ),
+    start_date: Optional[str] = Query(
+        default=None,
+        description="Start date for filtering (format: YYYY-MM-DD).",
+        example="2010-01-01",
+    ),
+    end_date: Optional[str] = Query(
+        default=None,
+        description="End date for filtering (format: YYYY-MM-DD).",
+        example="2015-12-31",
+    ),
+) -> dict:
+    return {
+        "parquet_src": parquet_src,
+        "sites": sites,
+        "start_date": start_date,
+        "end_date": end_date,
+    }
+
+
+CommonsDep = Annotated[dict, Depends(common_parameters)]
+
+
+@connection_router.post("/configure")
+async def configure_global_connection(
+    parquet_path: str = Query(..., description="Path to parquet file"),
+    sites: Optional[List[str]] = Query(
+        default=None,
+        description="Site IDs to filter"
+    ),
+    start_date: Optional[str] = Query(
+        default=None, description="Start date (YYYY-MM-DD)"
+    ),
+    end_date: Optional[str] = Query(
+        default=None, description="End date (YYYY-MM-DD)"),
+):
+    """Configure the global DuckDB connection with parquet file and filters"""
+    configure_connection(
+        parquet_path=parquet_path,
+        sites=sites,
+        start_date=start_date,
+        end_date=end_date
+    )
+    return {
+        "message": "Connection configured successfully",
+        "config": get_connection_status(),
+    }
+
+
+@connection_router.get("/status")
+async def get_connection_info():
+    """Get current connection configuration and available views"""
+    return get_connection_status()
+
+
+@connection_router.post("/reset")
+async def reset_global_connection():
+    """Reset the global connection configuration"""
+    reset_connection()
+    return {"message": "Connection reset successfully"}
+
+
+@indicators_router.get("/")
+async def get_indicators(
+    efn_threshold: float = Query(
+        0.2,
+        description=(
+            "Environmental Flow Needs (EFN) threshold as a fraction "
+            "of mean annual flow."
+        ),
+        example=0.2,
+    ),
+    return_periods: str = Query(
+        default="2,20",
+        description=(
+            "Comma-separated list of return periods for FFA "
+            "(e.g., '2,20,50')"
+        ),
+        example="2,20",
+    ),
+    dist: str = Query(
+        default="auto",
+        description=(
+            "Distribution to fit for FFA ('genextreme', 'logpearson3', "
+            "'lognormal', 'gumbel', 'gamma', 'normal', or 'auto' for best-fit)"
+        ),
+    ),
+    remove_outliers: bool = Query(
+        default=False,
+        description="Whether to remove outliers before FFA fitting",
+    ),
+    outlier_method: str = Query(
+        default="iqr",
+        description=(
+            "Outlier detection method ('iqr', 'zscore', 'modified_zscore')"
+        ),
+    ),
+    outlier_threshold: float = Query(
+        default=1.5,
+        description=(
+            "Threshold for outlier detection: IQR=1.5 (mild outlier), "
+            "Z-score=3, Modified Z-score=3.5"
+        ),
+    ),
+    min_years: int = Query(
+        default=5,
+        description="Minimum number of years required for FFA",
+    ),
+    selection_criteria: str = Query(
+        default="aic",
+        description=(
+            "Criteria for selecting best distribution"
+            "('aic', 'bic', 'ks', 'rmse')"
+        ),
+    ),
+    debug: bool = Query(
+        default=False,
+        description="Enable debug output for troubleshooting",
+    ),
+):
+    """Compute all flow indicators using the globally configured connection."""
+
+    # Parse return periods
+    rp_list = [
+        int(
+            rp.strip()
+            ) for rp in return_periods.split(",") if rp.strip().isdigit()
+    ]
+
+    result_df = calculate_all_indicators(
+        EFN_threshold=efn_threshold,
+        return_periods=rp_list,
+        remove_outliers=remove_outliers,
+        outlier_method=outlier_method,
+        outlier_threshold=outlier_threshold,
+        dist=dist,
+        selection_criteria=selection_criteria,
+        min_years=min_years,
+        debug=debug,
+    )
+
+    return result_df.to_dict(orient="records")
+
+
+@indicators_router.get("/mean_annual_flow")
+async def get_maf(
+    temporal_resolution: str = Query(
+        default="overall",
+        description="Temporal resolution: 'overall' (single value)"
+        "or 'annual' (one value per year).",
+        example="annual",
+    ),
+):
+    result_df = mean_annual_flow(
+        temporal_resolution=temporal_resolution,
+    )
+    return result_df.to_dict(orient="records")
+
+
+@indicators_router.get("/mean_aug_sep_flow")
+async def get_mean_aug_sep_flow(
+    temporal_resolution: str = Query(
+        default="overall",
+        description="Temporal resolution: 'overall' (single value)"
+        "or 'annual' (one value per year).",
+        example="annual",
+    ),
+):
+    """Compute mean flow for August-September (overall or per year)."""
+    df = mean_aug_sep_flow(
+        temporal_resolution=temporal_resolution,
+    )
+    return df.to_dict(orient="records")
+
+
+@indicators_router.get("/peak_flow_timing")
+async def get_peak_flow_timing(
+    temporal_resolution: str = Query(
+        default="overall",
+        description="Temporal resolution: 'overall' (average across years)"
+        "or 'annual' (one value per year).",
+        example="annual",
+    ),
+):
+    """Compute peak flow timing (overall or per year)"
+    "for selected sites and time range."""
+
+    df = peak_flow_timing(
+        temporal_resolution=temporal_resolution,
+    )
+    return df.to_dict(orient="records")
+
+
+@indicators_router.get("/days_below_efn")
+async def get_days_below_efn(
+    efn_threshold: float = Query(
+        default=0.2,
+        description="Environmental Flow Needs (EFN) threshold"
+        "as a fraction of mean annual flow.",
+        example=0.2,
+    ),
+    temporal_resolution: str = Query(
+        default="overall",
+        description="Temporal resolution: 'overall' (average across years)"
+        "or 'annual' (one value per year).",
+        example="annual",
+    ),
+):
+    """Compute the number of days below EFN for"
+    "selected sites and time range."""
+    df = days_below_efn(
+        EFN_threshold=efn_threshold,
+        temporal_resolution=temporal_resolution,
+    )
+    return df.to_dict(orient="records")
+
+
+@indicators_router.get("/annual_peaks")
+async def get_annual_peaks():
+    """Retrieve annual peak flows for the specified sites and period."""
+    df = annual_peaks()
+    return df.to_dict(orient="records")
+
+
+@indicators_router.get("/weekly_flow_exceedance")
+async def get_weekly_flow_exceedance():
+    """Compute weekly flow exceedance for the specified sites and period."""
+    df = weekly_flow_exceedance()
+    return df.to_dict(orient="records")
+
+
+@indicators_router.get("/peak_flows")
+async def get_peak_flows():
+    """Retrieve peak flows for the specified sites and period."""
+
+    df = peak_flows()
+    return df.to_dict(orient="records")
+
+
+@indicators_router.get("/flood_frequency_analysis")
+async def get_flood_frequency_analysis(
+    return_periods: str = Query(
+        default="2,20",
+        description="Comma-separated list of return periods (e.g., '2,20,50')",
+        example="2,20",
+    ),
+    dist: str = Query(
+        default="auto",
+        description="Distribution to fit "
+        "( 'genextreme' , 'logpearson3' , 'lognormal' , "
+        "'gumbel', 'gamma' , 'normal', or 'auto' for best-fit)",
+    ),
+    remove_outliers: bool = Query(
+        default=False, description="Whether to remove outliers before fitting"
+    ),
+    outlier_method: str = Query(
+        default="iqr",
+        description="Outlier detection method "
+        "('iqr', 'zscore', 'modified_zscore')",
+    ),
+    outlier_threshold: float = Query(
+        default=1.5,
+        description="Suggested thresholds for outlier detection: "
+        "IQR=1.5 (mild outlier), Z-score=3, Modified Z-score=3.5",
+    ),
+    min_years: int = Query(
+        default=5, description="Minimum number of years required for analysis"
+    ),
+    selection_criteria: str = Query(
+        default="aic",
+        description="Criteria for selecting best distribution"
+        "('aic', 'bic', 'ks', 'rmse')",
+    ),
+):
+    """Fit Flood Frequency Analysis (FFA) using
+    the enhanced fit_ffa function with global CXN."""
+
+    # Parse return periods
+    rp_list = [
+        int(
+            rp.strip()
+            ) for rp in return_periods.split(",") if rp.strip().isdigit()
+    ]
+
+    # Call the CXN-based fit_ffa
+    ffa_df = fit_ffa(
+        dist=dist,
+        return_periods=rp_list,
+        remove_outliers=remove_outliers,
+        outlier_method=outlier_method,
+        outlier_threshold=outlier_threshold,
+        selection_criteria=selection_criteria,
+        min_years=min_years,
+        debug=False,
+    )
+
+    return ffa_df.to_dict(orient="records")
+
+
+@indicators_router.get("/aggregate_flows")
+async def get_aggregate_flows(
+    temporal_resolution: str = Query(
+        "daily",
+        description="Temporal resolution of the hydrograph."
+        "Choose from: 'daily', 'weekly', 'monthly', 'seasonal'.",
+    ),
+):
+    """
+    Return a hydrograph (time series of flow) for the specified site(s),"
+    "with optional time range filtering and temporal aggregation.
+    """
+    df = aggregate_flows(temporal_resolution=temporal_resolution)
+    return df.to_dict(orient="records")
+
+
+@indicators_router.get("/sites")
+async def list_sites():
+    """List all available site names from the globally configured CXN."""
+
+    # Use CXN to create or access the filtered data view
+    filtered_view = CXN.create_filtered_data_view("temp_sites_view")
+
+    query = f"""
+        SELECT DISTINCT site
+        FROM {filtered_view}
+        ORDER BY site
+    """
+
+    df = CXN.execute(query).fetchdf()
+    return df["site"].tolist()
+
+
+@mapping_router.get("/features")
+async def get_features(
+    geojson_src: str = Query(
+        ...,
+        description="Full local or remote path to a geojson file.",
+    )
+):
+    return map_features(geojson_src)