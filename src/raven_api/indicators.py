from fastapi import FastAPI
from typing import Optional, List
import pandas as pd
import numpy as np
import duckdb
from scipy.stats import gumbel_r

app = FastAPI(title="Raven API", version="0.1")
def common_query_params(
    parquet_src: str = Query(..., description="Full path to Parquet"),
    sites: Optional[List[str]] = Query(None, description="List of site IDs", example=["sub11004314 [m3/s]"]),
    start_date: Optional[str] = Query(None, description="YYYY-MM-DD"),
    end_date: Optional[str] = Query(None, description="YYYY-MM-DD"),
    temporal_resolution: str = Query("overall", description="overall|annual|daily|weekly"),
    efn_threshold: float = Query(0.2, description="EFN threshold fraction"),
    break_point: Optional[int] = Query(None, description="Water year to split subperiods"),
):
    return {
        "parquet_src": parquet_src,
        "sites": sites,
        "start_date": start_date,
        "end_date": end_date,
        "temporal_resolution": temporal_resolution,
        "efn_threshold": efn_threshold,
        "break_point": break_point,
    }

def mean_annual_flow(
    con: duckdb.DuckDBPyConnection,
    parquet_path: str,
    sites: Optional[List[str]] = None,
    start_date: Optional[str] = None,
    end_date: Optional[str] = None,
    temporal_resolution: str = "overall"
) -> pd.DataFrame:
    sites_filter = ""
    if sites:
        sites_tuple = tuple(sites)
        sites_filter = f"AND site IN {sites_tuple}"

    date_filter = ""
    if start_date and end_date:
        date_filter = f"AND date BETWEEN '{start_date}' AND '{end_date}'"
    if temporal_resolution == "annual":
        # Return mean flow per site per water year
        query = f"""
            SELECT site, water_year, AVG(value) AS mean_annual_flow
            FROM parquet_scan('{parquet_path}')
            WHERE 1=1
            {sites_filter}
            {date_filter}
            GROUP BY site, water_year
            ORDER BY site, water_year
        """
    else:
        # Return one average value per site over entire period
        query = f"""
            WITH mean_1 AS (
                SELECT AVG(value) AS maf_per_year, site, water_year
                FROM parquet_scan('{parquet_path}')
                WHERE 1=1
                {sites_filter}
                {date_filter}
                GROUP BY site, water_year
            )
            SELECT site, AVG(maf_per_year) AS mean_annual_flow
            FROM mean_1
            GROUP BY site
            ORDER BY site
        """
    return con.execute(query).fetchdf()


def mean_aug_sep_flow(
    con: duckdb.DuckDBPyConnection,
    parquet_path: str,
    sites: Optional[List[str]] = None,
    start_date: Optional[str] = None,
    end_date: Optional[str] = None,
    temporal_resolution: str = "overall"
) -> pd.DataFrame:
    """
    Calculate the mean August–September flow for each site.

    Args:
        con: Active DuckDB connection.
        parquet_path: Path to input Parquet file.

    Returns:
        DataFrame with 'site' and 'mean_aug_sep_flow' columns.
    """
    site_filter = ""
    if sites:
        sites_tuple = tuple(sites)
        site_filter = f"AND site IN {sites_tuple}"
    date_filter = ""
    if start_date and end_date:
        date_filter = f"AND date BETWEEN '{start_date}' AND '{end_date}'"
    if temporal_resolution == "annual":
        # Return mean_aug_sep_flow per site per water year
        query = f"""
            WITH aug_sep AS (
                SELECT site, water_year, AVG(value) AS avg_aug_sep_flow
                FROM parquet_scan('{parquet_path}')
                WHERE EXTRACT(month FROM date) IN (8, 9)
                {site_filter}
                {date_filter}
                GROUP BY site, water_year
            )
            SELECT site, water_year, avg_aug_sep_flow AS mean_aug_sep_flow
            FROM aug_sep
            ORDER BY site, water_year
        """
    else:
        query = f"""
            WITH aug_sep AS (
                SELECT site, water_year, AVG(value) AS avg_aug_sep_flow
                FROM parquet_scan('{parquet_path}')
                WHERE EXTRACT(month FROM date) IN (8, 9)
                {site_filter}
                {date_filter}
                GROUP BY site, water_year
            )
            SELECT site, AVG(avg_aug_sep_flow) AS mean_aug_sep_flow
            FROM aug_sep
            GROUP BY site
            ORDER BY site
        """
    return con.execute(query).fetchdf()


def peak_flow_timing(
    con: duckdb.DuckDBPyConnection,
    parquet_path: str,
    sites: Optional[List[str]] = None,
    start_date: Optional[str] = None,
    end_date: Optional[str] = None,
    temporal_resolution: str = "overall"
) -> pd.DataFrame:
    """
    Estimate the average day of year of annual peak flow for each site.

    Args:
        con: Active DuckDB connection.
        parquet_path: Path to input Parquet file.

    Returns:
        DataFrame with 'site' and 'peak_flow_timing' columns.
    """
    site_filter = ""
    if sites:
        sites_tuple = tuple(sites)
        site_filter = f"AND site IN {sites_tuple}"
    date_filter = ""
    if start_date and end_date:
        date_filter = f"AND date BETWEEN '{start_date}' AND '{end_date}'"

    if temporal_resolution == "annual":
        query = f"""
            WITH daily AS (
                SELECT site, water_year, value, EXTRACT(doy FROM date) AS doy
                FROM parquet_scan('{parquet_path}')
                WHERE value IS NOT NULL
                {site_filter}
                {date_filter}
            ),
            peaks AS (
                SELECT site, water_year,
                FIRST_VALUE(doy) OVER (PARTITION BY site,
                water_year ORDER BY value DESC) AS peak_doy
                FROM daily
            )
            SELECT site, water_year, peak_doy
            FROM peaks
            GROUP BY site, water_year, peak_doy
            ORDER BY site, water_year
        """
    else:
        query = f"""
            WITH daily AS (
                SELECT site, water_year, value, EXTRACT(doy FROM date) AS doy
                FROM parquet_scan('{parquet_path}')
                WHERE value IS NOT NULL
                {site_filter}
                {date_filter}
            ),
            peaks AS (
                SELECT site, water_year,
                FIRST_VALUE(doy) OVER (PARTITION BY site,
                water_year ORDER BY value DESC) AS peak_doy
                FROM daily
            )
            SELECT site, AVG(peak_doy) AS peak_flow_timing
            FROM peaks
            GROUP BY site
            ORDER BY site
        """
    return con.execute(query).fetchdf()


def days_below_efn(
    con: duckdb.DuckDBPyConnection,
    parquet_path: str,
    EFN_threshold: float,
    sites: Optional[List[str]] = None,
    start_date: Optional[str] = None,
    end_date: Optional[str] = None,
    temporal_resolution: str = "overall"
) -> pd.DataFrame:
    """
    Calculate the average number of days per year
    below the Environmental Flow Needs (EFN) threshold.

    Args:
        con: Active DuckDB connection.
        parquet_path: Path to input Parquet file.
        EFN_threshold: Proportion (e.g., 0.2) of
        mean annual flow used as the threshold.

    Returns:
        DataFrame with 'site' and 'days_below_efn' columns.
    """
    site_filter = ""
    if sites:
        sites_tuple = tuple(sites)
        site_filter = f"AND p.site IN {sites_tuple}"
    date_filter = ""
    if start_date and end_date:
        date_filter = f"AND p.date BETWEEN '{start_date}' AND '{end_date}'"
    query = f"""
        WITH mean_annual AS (
            SELECT site, water_year, AVG(value) AS maf_year
            FROM parquet_scan('{parquet_path}')
            WHERE value IS NOT NULL
            GROUP BY site, water_year
        ),
        mean_annual_site AS (
            SELECT site, AVG(maf_year) AS maf_site
            FROM mean_annual
            GROUP BY site
        ),
        daily_with_threshold AS (
            SELECT p.site, p.water_year, p.value,
                   m.maf_site, m.maf_site * {EFN_threshold} AS threshold
            FROM parquet_scan('{parquet_path}') p
            JOIN mean_annual_site m ON p.site = m.site
            WHERE value IS NOT NULL
            {site_filter}
            {date_filter}
        )
    """

    if temporal_resolution == "annual":
        query += """
        ,
        days_below AS (
            SELECT site, water_year,
            COUNT(*) FILTER (WHERE value < threshold) AS days_below_efn
            FROM daily_with_threshold
            GROUP BY site, water_year
        )
        SELECT site, water_year, days_below_efn
        FROM days_below
        ORDER BY site, water_year
        """
    else:
        query += """
        ,
        days_below AS (
            SELECT site, water_year,
            COUNT(*) FILTER (WHERE value < threshold) AS days_below_efn
            FROM daily_with_threshold
            GROUP BY site, water_year
        )
        SELECT site, AVG(days_below_efn) AS days_below_efn
        FROM days_below
        GROUP BY site
        ORDER BY site
        """
    return con.execute(query).fetchdf()


def annual_peaks(
    con: duckdb.DuckDBPyConnection,
    parquet_path: str,
    sites: Optional[List[str]] = None,
    start_date: Optional[str] = None,
    end_date: Optional[str] = None,
) -> pd.DataFrame:
    """
    Extract annual peak flow for each site and water year.

    Args:
        con: Active DuckDB connection.
        parquet_path: Path to input Parquet file.

    Returns:
        DataFrame with 'site', 'water_year', and 'annual_peak' columns.
    """
    site_filter = ""
    if sites:
        sites_tuple = tuple(sites)
        site_filter = f"AND site IN {sites_tuple}"

    date_filter = ""
    if start_date and end_date:
        date_filter = f"AND date BETWEEN '{start_date}' AND '{end_date}'"

    query = f"""
        SELECT site, water_year, MAX(value) AS annual_peak
        FROM parquet_scan('{parquet_path}')
        WHERE value IS NOT NULL
        {site_filter}
        {date_filter}
        GROUP BY site, water_year
        ORDER BY site, water_year
        """
    return con.execute(query).fetchdf()


def fit_ffa(
    peaks_df: pd.DataFrame,
    dist: str = "gumbel",
    return_periods: list[int] = [2, 20],
    sites: Optional[List[str]] = None,
) -> pd.DataFrame:
    """
    Fit Flood Frequency Analysis using Gumbel distribution
    for specified return periods.

    Args:
        peaks_df: DataFrame with 'site', 'water_year', 'annual_peak'.
        dist: Distribution name (currently only 'gumbel' is supported).
        return_periods: List of return periods to estimate (e.g., [2, 20]).

    Returns:
        DataFrame with 'site' and return period
        discharge values (e.g., 'Q2', 'Q20').
    """
    if sites:
        peaks_df = peaks_df[peaks_df["site"].isin(sites)]
    result = []
    for site, group in peaks_df.groupby("site"):
        values = group["annual_peak"].dropna()
        if len(values) < 2:
            continue
        if dist == "gumbel":
            loc, scale = gumbel_r.fit(values)
            rp_values = {f"Q{rp}": gumbel_r.ppf(
                1 - 1 / rp,
                loc=loc,
                scale=scale
            ) for rp in return_periods}
            rp_values["site"] = site
            result.append(rp_values)
    return pd.DataFrame(result)


def peak_flows(
    con: duckdb.DuckDBPyConnection,
    parquet_path: str,
    sites: Optional[List[str]] = None,
    start_date: Optional[str] = None,
    end_date: Optional[str] = None,
) -> pd.DataFrame:
    """
    Calculate mean annual peak flow for each site.

    Args:
        con: Active DuckDB connection.
        parquet_path: Path to input Parquet file.

    Returns:
        DataFrame with 'site' and 'mean_annual_peak' columns.
    """
    site_filter = ""
    if sites:
        sites_tuple = tuple(sites)
        site_filter = f"AND site IN {sites_tuple}"

    date_filter = ""
    if start_date and end_date:
        date_filter = f"AND date BETWEEN '{start_date}' AND '{end_date}'"

    query = f"""
        WITH annual_peaks AS (
            SELECT site, water_year, MAX(value) AS annual_peak
            FROM parquet_scan('{parquet_path}')
            WHERE value IS NOT NULL
            {site_filter}
            {date_filter}
            GROUP BY site, water_year
        )
        SELECT site, AVG(annual_peak) AS mean_annual_peak
        FROM annual_peaks
        GROUP BY site
        ORDER BY site
        """
    return con.execute(query).fetchdf()


def weekly_flow_exceedance(
    con: duckdb.DuckDBPyConnection,
    parquet_path: str,
    sites: Optional[List[str]] = None,
    start_date: Optional[str] = None,
    end_date: Optional[str] = None,
) -> pd.DataFrame:
    site_filter = ""
    if sites:
        sites_tuple = tuple(sites)
        site_filter = f"WHERE site IN {sites_tuple}"
    else:
        site_filter = ""

    date_filter = ""
    if start_date and end_date:
        if site_filter:
            date_filter = f"AND date BETWEEN '{start_date}' AND '{end_date}'"
        else:
            date_filter = f"WHERE date BETWEEN '{start_date}' AND '{end_date}'"

    query = f"""
    SELECT
        site,
        CAST(strftime('%W', date) AS INTEGER) AS week,
        quantile_cont(value, 0.90) AS p10,
        quantile_cont(value, 0.80) AS p20,
        quantile_cont(value, 0.70) AS p30,
        quantile_cont(value, 0.60) AS p40,
        quantile_cont(value, 0.50) AS p50,
        quantile_cont(value, 0.40) AS p60,
        quantile_cont(value, 0.30) AS p70,
        quantile_cont(value, 0.20) AS p80,
        quantile_cont(value, 0.05) AS p95
    FROM parquet_scan('{parquet_path}')
    {site_filter}
    {date_filter}
    GROUP BY
        site,
        CAST(strftime('%W', date) AS INTEGER)
    ORDER BY site, week
    """
    return con.execute(query).fetchdf()


def calculate_all_indicators(
    parquet_path: str,
    EFN_threshold: float = 0.2,
    break_point: Optional[int] = None,
    sites: Optional[List[str]] = None,
    start_date: Optional[str] = None,
    end_date: Optional[str] = None,
) -> pd.DataFrame:
    """
    Calculate a set of hydrologic indicators for one or more subperiods.

    Indicators include:
    - Mean annual flow
    - August-September mean flow
    - Peak flow timing (DOY)
    - Number of days below EFN threshold
    - Mean annual peak flow
    - Flood quantiles (Q2, Q20)

    Args:
        parquet_path: Path to Raven-generated Parquet file.
        EFN_threshold: Proportion of MAF used for
        low flow threshold (e.g., 0.2).
        break_point: Water year to split subperiods
        (e.g., 2000), or None for full period.
        sites: List of site IDs to filter (optional).
        start_date: Start date for filtering data (optional).
        end_date: End date for filtering data (optional).

    Returns:
        DataFrame containing calculated indicators for each site and subperiod.
    """
    try:
        con = duckdb.connect()

        # Build date and site filters
        date_filter = ""
        if start_date and end_date:
            date_filter = f"WHERE date BETWEEN '{start_date}' AND '{end_date}'"

        site_filter = ""
        if sites:
            sites_tuple = tuple(sites)
            site_filter = (
                f"AND site IN {sites_tuple}"
                if date_filter else f"WHERE site IN {sites_tuple}"
            )

        query = f"""
            SELECT date, site
            FROM parquet_scan('{parquet_path}')
            {date_filter}
            {site_filter}
        """
        df_dates = con.execute(query).fetchdf()
        df_dates["date"] = pd.to_datetime(df_dates["date"])
        df_dates["month"] = df_dates["date"].dt.month
        df_dates["year"] = df_dates["date"].dt.year
        df_dates["water_year"] = np.where(
            df_dates["month"] >= 10,
            df_dates["year"] + 1,
            df_dates["year"],
        )

        # Define subperiods
        if break_point:
            df_dates["subperiod"] = np.where(
                df_dates["water_year"] <= break_point,
                f"before_{break_point}",
                f"after_{break_point}"
            )
            subperiods = df_dates["subperiod"].unique()
        else:
            subperiods = ["full_period"]

        results = []

        for period in subperiods:
            if period == "full_period":
                sub_start = start_date
                sub_end = end_date
            else:
                if "before" in period:
                    sub_start = start_date
                    sub_end = f"{break_point}-09-30"
                else:
                    sub_start = f"{break_point + 1}-10-01"
                    sub_end = end_date

            indicators = pd.concat(
                [
                    mean_annual_flow(
                        con,
                        parquet_path,
                        sites=sites,
                        start_date=sub_start,
                        end_date=sub_end
                    ).set_index("site"),
                    mean_aug_sep_flow(
                        con,
                        parquet_path,
                        sites=sites,
                        start_date=sub_start,
                        end_date=sub_end
                    ).set_index("site"),
                    peak_flow_timing(
                        con,
                        parquet_path,
                        sites=sites,
                        start_date=sub_start,
                        end_date=sub_end
                    ).set_index("site"),
                    days_below_efn(
                        con,
                        parquet_path,
                        EFN_threshold,
                        sites=sites,
                        start_date=sub_start,
                        end_date=sub_end
                    ).set_index("site"),
                    peak_flows(
                        con,
                        parquet_path,
                        sites=sites,
                        start_date=sub_start,
                        end_date=sub_end
                    ).set_index("site"),
                ],
                axis=1
            )

            peaks_df = annual_peaks(
                con,
                parquet_path,
                sites=sites,
                start_date=sub_start,
                end_date=sub_end
            )
            ffa = fit_ffa(
                peaks_df,
                return_periods=[2, 20],
                sites=sites
            ).set_index("site")

            all_indicators = indicators.join(ffa, how="left")
            all_indicators["subperiod"] = period
            results.append(all_indicators.reset_index())

        con.close()
        final_df = pd.concat(results, ignore_index=True)
        final_df.replace([np.nan, np.inf, -np.inf], None, inplace=True)
        return final_df

    except Exception as e:
        raise RuntimeError(f"Error in calculating indicators: {e}")
<<<<<<< HEAD


def hydrograph(
    con: duckdb.DuckDBPyConnection,
    parquet_path: str,
    sites: Optional[List[str]] = None,
    start_date: Optional[str] = None,  # Format: "YYYY-MM-DD"
    end_date: Optional[str] = None,    # Format: "YYYY-MM-DD"
    temporal_resolution: str = "daily"  # "weekly","monthly", "seasonal"
) -> pd.DataFrame:

    sites_filter = ""
    if sites:
        sites_tuple = tuple(sites)
        sites_filter = f"AND site IN {sites_tuple}"

    date_filter = ""
    if start_date and end_date:
        date_filter = f"AND date BETWEEN '{start_date}' AND '{end_date}'"

    if temporal_resolution == "daily":
        group_expr = "date"
    elif temporal_resolution == "weekly":
        group_expr = "strftime('%Y-%W', date)"
    elif temporal_resolution == "monthly":
        group_expr = "strftime('%Y-%m', date)"
    elif temporal_resolution == "seasonal":
        # Define season as "YYYY-Season"
        group_expr = """
            strftime('%Y', date) || '-' ||
            CASE
                WHEN CAST(strftime('%m', date) AS INTEGER)
                IN (12, 1, 2) THEN 'Winter'
                WHEN CAST(strftime('%m', date) AS INTEGER)
                BETWEEN 3 AND 5 THEN 'Spring'
                WHEN CAST(strftime('%m', date) AS INTEGER)
                BETWEEN 6 AND 8 THEN 'Summer'
                WHEN CAST(strftime('%m', date) AS INTEGER)
                BETWEEN 9 AND 11 THEN 'Fall'
            END
        """
    else:
        raise ValueError(
            "Invalid temporal_resolution: choose from"
            "daily, weekly, monthly, seasonal"
                        )

    query = f"""
        SELECT
            site,
            {group_expr} AS period,
            AVG(value) AS mean_flow
        FROM parquet_scan('{parquet_path}')
        WHERE 1=1
        {sites_filter}
        {date_filter}
        GROUP BY site, period
        ORDER BY site, period
    """

    df = con.execute(query).fetchdf()
    return df.rename(columns={"period": "time_period"})

=======


>>>>>>> 163758e1
<|MERGE_RESOLUTION|>--- conflicted
+++ resolved
@@ -1,669 +1,604 @@
-from fastapi import FastAPI
-from typing import Optional, List
-import pandas as pd
-import numpy as np
-import duckdb
-from scipy.stats import gumbel_r
-
-app = FastAPI(title="Raven API", version="0.1")
-def common_query_params(
-    parquet_src: str = Query(..., description="Full path to Parquet"),
-    sites: Optional[List[str]] = Query(None, description="List of site IDs", example=["sub11004314 [m3/s]"]),
-    start_date: Optional[str] = Query(None, description="YYYY-MM-DD"),
-    end_date: Optional[str] = Query(None, description="YYYY-MM-DD"),
-    temporal_resolution: str = Query("overall", description="overall|annual|daily|weekly"),
-    efn_threshold: float = Query(0.2, description="EFN threshold fraction"),
-    break_point: Optional[int] = Query(None, description="Water year to split subperiods"),
-):
-    return {
-        "parquet_src": parquet_src,
-        "sites": sites,
-        "start_date": start_date,
-        "end_date": end_date,
-        "temporal_resolution": temporal_resolution,
-        "efn_threshold": efn_threshold,
-        "break_point": break_point,
-    }
-
-def mean_annual_flow(
-    con: duckdb.DuckDBPyConnection,
-    parquet_path: str,
-    sites: Optional[List[str]] = None,
-    start_date: Optional[str] = None,
-    end_date: Optional[str] = None,
-    temporal_resolution: str = "overall"
-) -> pd.DataFrame:
-    sites_filter = ""
-    if sites:
-        sites_tuple = tuple(sites)
-        sites_filter = f"AND site IN {sites_tuple}"
-
-    date_filter = ""
-    if start_date and end_date:
-        date_filter = f"AND date BETWEEN '{start_date}' AND '{end_date}'"
-    if temporal_resolution == "annual":
-        # Return mean flow per site per water year
-        query = f"""
-            SELECT site, water_year, AVG(value) AS mean_annual_flow
-            FROM parquet_scan('{parquet_path}')
-            WHERE 1=1
-            {sites_filter}
-            {date_filter}
-            GROUP BY site, water_year
-            ORDER BY site, water_year
-        """
-    else:
-        # Return one average value per site over entire period
-        query = f"""
-            WITH mean_1 AS (
-                SELECT AVG(value) AS maf_per_year, site, water_year
-                FROM parquet_scan('{parquet_path}')
-                WHERE 1=1
-                {sites_filter}
-                {date_filter}
-                GROUP BY site, water_year
-            )
-            SELECT site, AVG(maf_per_year) AS mean_annual_flow
-            FROM mean_1
-            GROUP BY site
-            ORDER BY site
-        """
-    return con.execute(query).fetchdf()
-
-
-def mean_aug_sep_flow(
-    con: duckdb.DuckDBPyConnection,
-    parquet_path: str,
-    sites: Optional[List[str]] = None,
-    start_date: Optional[str] = None,
-    end_date: Optional[str] = None,
-    temporal_resolution: str = "overall"
-) -> pd.DataFrame:
-    """
-    Calculate the mean August–September flow for each site.
-
-    Args:
-        con: Active DuckDB connection.
-        parquet_path: Path to input Parquet file.
-
-    Returns:
-        DataFrame with 'site' and 'mean_aug_sep_flow' columns.
-    """
-    site_filter = ""
-    if sites:
-        sites_tuple = tuple(sites)
-        site_filter = f"AND site IN {sites_tuple}"
-    date_filter = ""
-    if start_date and end_date:
-        date_filter = f"AND date BETWEEN '{start_date}' AND '{end_date}'"
-    if temporal_resolution == "annual":
-        # Return mean_aug_sep_flow per site per water year
-        query = f"""
-            WITH aug_sep AS (
-                SELECT site, water_year, AVG(value) AS avg_aug_sep_flow
-                FROM parquet_scan('{parquet_path}')
-                WHERE EXTRACT(month FROM date) IN (8, 9)
-                {site_filter}
-                {date_filter}
-                GROUP BY site, water_year
-            )
-            SELECT site, water_year, avg_aug_sep_flow AS mean_aug_sep_flow
-            FROM aug_sep
-            ORDER BY site, water_year
-        """
-    else:
-        query = f"""
-            WITH aug_sep AS (
-                SELECT site, water_year, AVG(value) AS avg_aug_sep_flow
-                FROM parquet_scan('{parquet_path}')
-                WHERE EXTRACT(month FROM date) IN (8, 9)
-                {site_filter}
-                {date_filter}
-                GROUP BY site, water_year
-            )
-            SELECT site, AVG(avg_aug_sep_flow) AS mean_aug_sep_flow
-            FROM aug_sep
-            GROUP BY site
-            ORDER BY site
-        """
-    return con.execute(query).fetchdf()
-
-
-def peak_flow_timing(
-    con: duckdb.DuckDBPyConnection,
-    parquet_path: str,
-    sites: Optional[List[str]] = None,
-    start_date: Optional[str] = None,
-    end_date: Optional[str] = None,
-    temporal_resolution: str = "overall"
-) -> pd.DataFrame:
-    """
-    Estimate the average day of year of annual peak flow for each site.
-
-    Args:
-        con: Active DuckDB connection.
-        parquet_path: Path to input Parquet file.
-
-    Returns:
-        DataFrame with 'site' and 'peak_flow_timing' columns.
-    """
-    site_filter = ""
-    if sites:
-        sites_tuple = tuple(sites)
-        site_filter = f"AND site IN {sites_tuple}"
-    date_filter = ""
-    if start_date and end_date:
-        date_filter = f"AND date BETWEEN '{start_date}' AND '{end_date}'"
-
-    if temporal_resolution == "annual":
-        query = f"""
-            WITH daily AS (
-                SELECT site, water_year, value, EXTRACT(doy FROM date) AS doy
-                FROM parquet_scan('{parquet_path}')
-                WHERE value IS NOT NULL
-                {site_filter}
-                {date_filter}
-            ),
-            peaks AS (
-                SELECT site, water_year,
-                FIRST_VALUE(doy) OVER (PARTITION BY site,
-                water_year ORDER BY value DESC) AS peak_doy
-                FROM daily
-            )
-            SELECT site, water_year, peak_doy
-            FROM peaks
-            GROUP BY site, water_year, peak_doy
-            ORDER BY site, water_year
-        """
-    else:
-        query = f"""
-            WITH daily AS (
-                SELECT site, water_year, value, EXTRACT(doy FROM date) AS doy
-                FROM parquet_scan('{parquet_path}')
-                WHERE value IS NOT NULL
-                {site_filter}
-                {date_filter}
-            ),
-            peaks AS (
-                SELECT site, water_year,
-                FIRST_VALUE(doy) OVER (PARTITION BY site,
-                water_year ORDER BY value DESC) AS peak_doy
-                FROM daily
-            )
-            SELECT site, AVG(peak_doy) AS peak_flow_timing
-            FROM peaks
-            GROUP BY site
-            ORDER BY site
-        """
-    return con.execute(query).fetchdf()
-
-
-def days_below_efn(
-    con: duckdb.DuckDBPyConnection,
-    parquet_path: str,
-    EFN_threshold: float,
-    sites: Optional[List[str]] = None,
-    start_date: Optional[str] = None,
-    end_date: Optional[str] = None,
-    temporal_resolution: str = "overall"
-) -> pd.DataFrame:
-    """
-    Calculate the average number of days per year
-    below the Environmental Flow Needs (EFN) threshold.
-
-    Args:
-        con: Active DuckDB connection.
-        parquet_path: Path to input Parquet file.
-        EFN_threshold: Proportion (e.g., 0.2) of
-        mean annual flow used as the threshold.
-
-    Returns:
-        DataFrame with 'site' and 'days_below_efn' columns.
-    """
-    site_filter = ""
-    if sites:
-        sites_tuple = tuple(sites)
-        site_filter = f"AND p.site IN {sites_tuple}"
-    date_filter = ""
-    if start_date and end_date:
-        date_filter = f"AND p.date BETWEEN '{start_date}' AND '{end_date}'"
-    query = f"""
-        WITH mean_annual AS (
-            SELECT site, water_year, AVG(value) AS maf_year
-            FROM parquet_scan('{parquet_path}')
-            WHERE value IS NOT NULL
-            GROUP BY site, water_year
-        ),
-        mean_annual_site AS (
-            SELECT site, AVG(maf_year) AS maf_site
-            FROM mean_annual
-            GROUP BY site
-        ),
-        daily_with_threshold AS (
-            SELECT p.site, p.water_year, p.value,
-                   m.maf_site, m.maf_site * {EFN_threshold} AS threshold
-            FROM parquet_scan('{parquet_path}') p
-            JOIN mean_annual_site m ON p.site = m.site
-            WHERE value IS NOT NULL
-            {site_filter}
-            {date_filter}
-        )
-    """
-
-    if temporal_resolution == "annual":
-        query += """
-        ,
-        days_below AS (
-            SELECT site, water_year,
-            COUNT(*) FILTER (WHERE value < threshold) AS days_below_efn
-            FROM daily_with_threshold
-            GROUP BY site, water_year
-        )
-        SELECT site, water_year, days_below_efn
-        FROM days_below
-        ORDER BY site, water_year
-        """
-    else:
-        query += """
-        ,
-        days_below AS (
-            SELECT site, water_year,
-            COUNT(*) FILTER (WHERE value < threshold) AS days_below_efn
-            FROM daily_with_threshold
-            GROUP BY site, water_year
-        )
-        SELECT site, AVG(days_below_efn) AS days_below_efn
-        FROM days_below
-        GROUP BY site
-        ORDER BY site
-        """
-    return con.execute(query).fetchdf()
-
-
-def annual_peaks(
-    con: duckdb.DuckDBPyConnection,
-    parquet_path: str,
-    sites: Optional[List[str]] = None,
-    start_date: Optional[str] = None,
-    end_date: Optional[str] = None,
-) -> pd.DataFrame:
-    """
-    Extract annual peak flow for each site and water year.
-
-    Args:
-        con: Active DuckDB connection.
-        parquet_path: Path to input Parquet file.
-
-    Returns:
-        DataFrame with 'site', 'water_year', and 'annual_peak' columns.
-    """
-    site_filter = ""
-    if sites:
-        sites_tuple = tuple(sites)
-        site_filter = f"AND site IN {sites_tuple}"
-
-    date_filter = ""
-    if start_date and end_date:
-        date_filter = f"AND date BETWEEN '{start_date}' AND '{end_date}'"
-
-    query = f"""
-        SELECT site, water_year, MAX(value) AS annual_peak
-        FROM parquet_scan('{parquet_path}')
-        WHERE value IS NOT NULL
-        {site_filter}
-        {date_filter}
-        GROUP BY site, water_year
-        ORDER BY site, water_year
-        """
-    return con.execute(query).fetchdf()
-
-
-def fit_ffa(
-    peaks_df: pd.DataFrame,
-    dist: str = "gumbel",
-    return_periods: list[int] = [2, 20],
-    sites: Optional[List[str]] = None,
-) -> pd.DataFrame:
-    """
-    Fit Flood Frequency Analysis using Gumbel distribution
-    for specified return periods.
-
-    Args:
-        peaks_df: DataFrame with 'site', 'water_year', 'annual_peak'.
-        dist: Distribution name (currently only 'gumbel' is supported).
-        return_periods: List of return periods to estimate (e.g., [2, 20]).
-
-    Returns:
-        DataFrame with 'site' and return period
-        discharge values (e.g., 'Q2', 'Q20').
-    """
-    if sites:
-        peaks_df = peaks_df[peaks_df["site"].isin(sites)]
-    result = []
-    for site, group in peaks_df.groupby("site"):
-        values = group["annual_peak"].dropna()
-        if len(values) < 2:
-            continue
-        if dist == "gumbel":
-            loc, scale = gumbel_r.fit(values)
-            rp_values = {f"Q{rp}": gumbel_r.ppf(
-                1 - 1 / rp,
-                loc=loc,
-                scale=scale
-            ) for rp in return_periods}
-            rp_values["site"] = site
-            result.append(rp_values)
-    return pd.DataFrame(result)
-
-
-def peak_flows(
-    con: duckdb.DuckDBPyConnection,
-    parquet_path: str,
-    sites: Optional[List[str]] = None,
-    start_date: Optional[str] = None,
-    end_date: Optional[str] = None,
-) -> pd.DataFrame:
-    """
-    Calculate mean annual peak flow for each site.
-
-    Args:
-        con: Active DuckDB connection.
-        parquet_path: Path to input Parquet file.
-
-    Returns:
-        DataFrame with 'site' and 'mean_annual_peak' columns.
-    """
-    site_filter = ""
-    if sites:
-        sites_tuple = tuple(sites)
-        site_filter = f"AND site IN {sites_tuple}"
-
-    date_filter = ""
-    if start_date and end_date:
-        date_filter = f"AND date BETWEEN '{start_date}' AND '{end_date}'"
-
-    query = f"""
-        WITH annual_peaks AS (
-            SELECT site, water_year, MAX(value) AS annual_peak
-            FROM parquet_scan('{parquet_path}')
-            WHERE value IS NOT NULL
-            {site_filter}
-            {date_filter}
-            GROUP BY site, water_year
-        )
-        SELECT site, AVG(annual_peak) AS mean_annual_peak
-        FROM annual_peaks
-        GROUP BY site
-        ORDER BY site
-        """
-    return con.execute(query).fetchdf()
-
-
-def weekly_flow_exceedance(
-    con: duckdb.DuckDBPyConnection,
-    parquet_path: str,
-    sites: Optional[List[str]] = None,
-    start_date: Optional[str] = None,
-    end_date: Optional[str] = None,
-) -> pd.DataFrame:
-    site_filter = ""
-    if sites:
-        sites_tuple = tuple(sites)
-        site_filter = f"WHERE site IN {sites_tuple}"
-    else:
-        site_filter = ""
-
-    date_filter = ""
-    if start_date and end_date:
-        if site_filter:
-            date_filter = f"AND date BETWEEN '{start_date}' AND '{end_date}'"
-        else:
-            date_filter = f"WHERE date BETWEEN '{start_date}' AND '{end_date}'"
-
-    query = f"""
-    SELECT
-        site,
-        CAST(strftime('%W', date) AS INTEGER) AS week,
-        quantile_cont(value, 0.90) AS p10,
-        quantile_cont(value, 0.80) AS p20,
-        quantile_cont(value, 0.70) AS p30,
-        quantile_cont(value, 0.60) AS p40,
-        quantile_cont(value, 0.50) AS p50,
-        quantile_cont(value, 0.40) AS p60,
-        quantile_cont(value, 0.30) AS p70,
-        quantile_cont(value, 0.20) AS p80,
-        quantile_cont(value, 0.05) AS p95
-    FROM parquet_scan('{parquet_path}')
-    {site_filter}
-    {date_filter}
-    GROUP BY
-        site,
-        CAST(strftime('%W', date) AS INTEGER)
-    ORDER BY site, week
-    """
-    return con.execute(query).fetchdf()
-
-
-def calculate_all_indicators(
-    parquet_path: str,
-    EFN_threshold: float = 0.2,
-    break_point: Optional[int] = None,
-    sites: Optional[List[str]] = None,
-    start_date: Optional[str] = None,
-    end_date: Optional[str] = None,
-) -> pd.DataFrame:
-    """
-    Calculate a set of hydrologic indicators for one or more subperiods.
-
-    Indicators include:
-    - Mean annual flow
-    - August-September mean flow
-    - Peak flow timing (DOY)
-    - Number of days below EFN threshold
-    - Mean annual peak flow
-    - Flood quantiles (Q2, Q20)
-
-    Args:
-        parquet_path: Path to Raven-generated Parquet file.
-        EFN_threshold: Proportion of MAF used for
-        low flow threshold (e.g., 0.2).
-        break_point: Water year to split subperiods
-        (e.g., 2000), or None for full period.
-        sites: List of site IDs to filter (optional).
-        start_date: Start date for filtering data (optional).
-        end_date: End date for filtering data (optional).
-
-    Returns:
-        DataFrame containing calculated indicators for each site and subperiod.
-    """
-    try:
-        con = duckdb.connect()
-
-        # Build date and site filters
-        date_filter = ""
-        if start_date and end_date:
-            date_filter = f"WHERE date BETWEEN '{start_date}' AND '{end_date}'"
-
-        site_filter = ""
-        if sites:
-            sites_tuple = tuple(sites)
-            site_filter = (
-                f"AND site IN {sites_tuple}"
-                if date_filter else f"WHERE site IN {sites_tuple}"
-            )
-
-        query = f"""
-            SELECT date, site
-            FROM parquet_scan('{parquet_path}')
-            {date_filter}
-            {site_filter}
-        """
-        df_dates = con.execute(query).fetchdf()
-        df_dates["date"] = pd.to_datetime(df_dates["date"])
-        df_dates["month"] = df_dates["date"].dt.month
-        df_dates["year"] = df_dates["date"].dt.year
-        df_dates["water_year"] = np.where(
-            df_dates["month"] >= 10,
-            df_dates["year"] + 1,
-            df_dates["year"],
-        )
-
-        # Define subperiods
-        if break_point:
-            df_dates["subperiod"] = np.where(
-                df_dates["water_year"] <= break_point,
-                f"before_{break_point}",
-                f"after_{break_point}"
-            )
-            subperiods = df_dates["subperiod"].unique()
-        else:
-            subperiods = ["full_period"]
-
-        results = []
-
-        for period in subperiods:
-            if period == "full_period":
-                sub_start = start_date
-                sub_end = end_date
-            else:
-                if "before" in period:
-                    sub_start = start_date
-                    sub_end = f"{break_point}-09-30"
-                else:
-                    sub_start = f"{break_point + 1}-10-01"
-                    sub_end = end_date
-
-            indicators = pd.concat(
-                [
-                    mean_annual_flow(
-                        con,
-                        parquet_path,
-                        sites=sites,
-                        start_date=sub_start,
-                        end_date=sub_end
-                    ).set_index("site"),
-                    mean_aug_sep_flow(
-                        con,
-                        parquet_path,
-                        sites=sites,
-                        start_date=sub_start,
-                        end_date=sub_end
-                    ).set_index("site"),
-                    peak_flow_timing(
-                        con,
-                        parquet_path,
-                        sites=sites,
-                        start_date=sub_start,
-                        end_date=sub_end
-                    ).set_index("site"),
-                    days_below_efn(
-                        con,
-                        parquet_path,
-                        EFN_threshold,
-                        sites=sites,
-                        start_date=sub_start,
-                        end_date=sub_end
-                    ).set_index("site"),
-                    peak_flows(
-                        con,
-                        parquet_path,
-                        sites=sites,
-                        start_date=sub_start,
-                        end_date=sub_end
-                    ).set_index("site"),
-                ],
-                axis=1
-            )
-
-            peaks_df = annual_peaks(
-                con,
-                parquet_path,
-                sites=sites,
-                start_date=sub_start,
-                end_date=sub_end
-            )
-            ffa = fit_ffa(
-                peaks_df,
-                return_periods=[2, 20],
-                sites=sites
-            ).set_index("site")
-
-            all_indicators = indicators.join(ffa, how="left")
-            all_indicators["subperiod"] = period
-            results.append(all_indicators.reset_index())
-
-        con.close()
-        final_df = pd.concat(results, ignore_index=True)
-        final_df.replace([np.nan, np.inf, -np.inf], None, inplace=True)
-        return final_df
-
-    except Exception as e:
-        raise RuntimeError(f"Error in calculating indicators: {e}")
-<<<<<<< HEAD
-
-
-def hydrograph(
-    con: duckdb.DuckDBPyConnection,
-    parquet_path: str,
-    sites: Optional[List[str]] = None,
-    start_date: Optional[str] = None,  # Format: "YYYY-MM-DD"
-    end_date: Optional[str] = None,    # Format: "YYYY-MM-DD"
-    temporal_resolution: str = "daily"  # "weekly","monthly", "seasonal"
-) -> pd.DataFrame:
-
-    sites_filter = ""
-    if sites:
-        sites_tuple = tuple(sites)
-        sites_filter = f"AND site IN {sites_tuple}"
-
-    date_filter = ""
-    if start_date and end_date:
-        date_filter = f"AND date BETWEEN '{start_date}' AND '{end_date}'"
-
-    if temporal_resolution == "daily":
-        group_expr = "date"
-    elif temporal_resolution == "weekly":
-        group_expr = "strftime('%Y-%W', date)"
-    elif temporal_resolution == "monthly":
-        group_expr = "strftime('%Y-%m', date)"
-    elif temporal_resolution == "seasonal":
-        # Define season as "YYYY-Season"
-        group_expr = """
-            strftime('%Y', date) || '-' ||
-            CASE
-                WHEN CAST(strftime('%m', date) AS INTEGER)
-                IN (12, 1, 2) THEN 'Winter'
-                WHEN CAST(strftime('%m', date) AS INTEGER)
-                BETWEEN 3 AND 5 THEN 'Spring'
-                WHEN CAST(strftime('%m', date) AS INTEGER)
-                BETWEEN 6 AND 8 THEN 'Summer'
-                WHEN CAST(strftime('%m', date) AS INTEGER)
-                BETWEEN 9 AND 11 THEN 'Fall'
-            END
-        """
-    else:
-        raise ValueError(
-            "Invalid temporal_resolution: choose from"
-            "daily, weekly, monthly, seasonal"
-                        )
-
-    query = f"""
-        SELECT
-            site,
-            {group_expr} AS period,
-            AVG(value) AS mean_flow
-        FROM parquet_scan('{parquet_path}')
-        WHERE 1=1
-        {sites_filter}
-        {date_filter}
-        GROUP BY site, period
-        ORDER BY site, period
-    """
-
-    df = con.execute(query).fetchdf()
-    return df.rename(columns={"period": "time_period"})
-
-=======
-
-
->>>>>>> 163758e1
+from fastapi import FastAPI
+from typing import Optional, List
+import pandas as pd
+import numpy as np
+import duckdb
+from scipy.stats import gumbel_r
+import tempfile
+import os
+
+app = FastAPI(title="Raven API", version="0.1")
+def common_query_params(
+    parquet_src: str = Query(..., description="Full path to Parquet"),
+    sites: Optional[List[str]] = Query(None, description="List of site IDs", example=["sub11004314 [m3/s]"]),
+    start_date: Optional[str] = Query(None, description="YYYY-MM-DD"),
+    end_date: Optional[str] = Query(None, description="YYYY-MM-DD"),
+    temporal_resolution: str = Query("overall", description="overall|annual|daily|weekly"),
+    efn_threshold: float = Query(0.2, description="EFN threshold fraction"),
+    break_point: Optional[int] = Query(None, description="Water year to split subperiods"),
+):
+    return {
+        "parquet_src": parquet_src,
+        "sites": sites,
+        "start_date": start_date,
+        "end_date": end_date,
+        "temporal_resolution": temporal_resolution,
+        "efn_threshold": efn_threshold,
+        "break_point": break_point,
+    }
+
+def mean_annual_flow(
+    con: duckdb.DuckDBPyConnection,
+    parquet_path: str,
+    sites: Optional[List[str]] = None,
+    start_date: Optional[str] = None,
+    end_date: Optional[str] = None,
+    temporal_resolution: str = "overall"
+) -> pd.DataFrame:
+    sites_filter = ""
+    if sites:
+        sites_tuple = tuple(sites)
+        sites_filter = f"AND site IN {sites_tuple}"
+
+    date_filter = ""
+    if start_date and end_date:
+        date_filter = f"AND date BETWEEN '{start_date}' AND '{end_date}'"
+    if temporal_resolution == "annual":
+        # Return mean flow per site per water year
+        query = f"""
+            SELECT site, water_year, AVG(value) AS mean_annual_flow
+            FROM parquet_scan('{parquet_path}')
+            WHERE 1=1
+            {sites_filter}
+            {date_filter}
+            GROUP BY site, water_year
+            ORDER BY site, water_year
+        """
+    else:
+        # Return one average value per site over entire period
+        query = f"""
+            WITH mean_1 AS (
+                SELECT AVG(value) AS maf_per_year, site, water_year
+                FROM parquet_scan('{parquet_path}')
+                WHERE 1=1
+                {sites_filter}
+                {date_filter}
+                GROUP BY site, water_year
+            )
+            SELECT site, AVG(maf_per_year) AS mean_annual_flow
+            FROM mean_1
+            GROUP BY site
+            ORDER BY site
+        """
+    return con.execute(query).fetchdf()
+
+
+def mean_aug_sep_flow(
+    con: duckdb.DuckDBPyConnection,
+    parquet_path: str,
+    sites: Optional[List[str]] = None,
+    start_date: Optional[str] = None,
+    end_date: Optional[str] = None,
+    temporal_resolution: str = "overall"
+) -> pd.DataFrame:
+    """
+    Calculate the mean August–September flow for each site.
+
+    Args:
+        con: Active DuckDB connection.
+        parquet_path: Path to input Parquet file.
+
+    Returns:
+        DataFrame with 'site' and 'mean_aug_sep_flow' columns.
+    """
+    site_filter = ""
+    if sites:
+        sites_tuple = tuple(sites)
+        site_filter = f"AND site IN {sites_tuple}"
+    date_filter = ""
+    if start_date and end_date:
+        date_filter = f"AND date BETWEEN '{start_date}' AND '{end_date}'"
+    if temporal_resolution == "annual":
+        # Return mean_aug_sep_flow per site per water year
+        query = f"""
+            WITH aug_sep AS (
+                SELECT site, water_year, AVG(value) AS avg_aug_sep_flow
+                FROM parquet_scan('{parquet_path}')
+                WHERE EXTRACT(month FROM date) IN (8, 9)
+                {site_filter}
+                {date_filter}
+                GROUP BY site, water_year
+            )
+            SELECT site, water_year, avg_aug_sep_flow AS mean_aug_sep_flow
+            FROM aug_sep
+            ORDER BY site, water_year
+        """
+    else:
+        query = f"""
+            WITH aug_sep AS (
+                SELECT site, water_year, AVG(value) AS avg_aug_sep_flow
+                FROM parquet_scan('{parquet_path}')
+                WHERE EXTRACT(month FROM date) IN (8, 9)
+                {site_filter}
+                {date_filter}
+                GROUP BY site, water_year
+            )
+            SELECT site, AVG(avg_aug_sep_flow) AS mean_aug_sep_flow
+            FROM aug_sep
+            GROUP BY site
+            ORDER BY site
+        """
+    return con.execute(query).fetchdf()
+
+
+def peak_flow_timing(
+    con: duckdb.DuckDBPyConnection,
+    parquet_path: str,
+    sites: Optional[List[str]] = None,
+    start_date: Optional[str] = None,
+    end_date: Optional[str] = None,
+    temporal_resolution: str = "overall"
+) -> pd.DataFrame:
+    """
+    Estimate the average day of year of annual peak flow for each site.
+
+    Args:
+        con: Active DuckDB connection.
+        parquet_path: Path to input Parquet file.
+
+    Returns:
+        DataFrame with 'site' and 'peak_flow_timing' columns.
+    """
+    site_filter = ""
+    if sites:
+        sites_tuple = tuple(sites)
+        site_filter = f"AND site IN {sites_tuple}"
+    date_filter = ""
+    if start_date and end_date:
+        date_filter = f"AND date BETWEEN '{start_date}' AND '{end_date}'"
+
+    if temporal_resolution == "annual":
+        query = f"""
+            WITH daily AS (
+                SELECT site, water_year, value, EXTRACT(doy FROM date) AS doy
+                FROM parquet_scan('{parquet_path}')
+                WHERE value IS NOT NULL
+                {site_filter}
+                {date_filter}
+            ),
+            peaks AS (
+                SELECT site, water_year,
+                FIRST_VALUE(doy) OVER (PARTITION BY site,
+                water_year ORDER BY value DESC) AS peak_doy
+                FROM daily
+            )
+            SELECT site, water_year, peak_doy
+            FROM peaks
+            GROUP BY site, water_year, peak_doy
+            ORDER BY site, water_year
+        """
+    else:
+        query = f"""
+            WITH daily AS (
+                SELECT site, water_year, value, EXTRACT(doy FROM date) AS doy
+                FROM parquet_scan('{parquet_path}')
+                WHERE value IS NOT NULL
+                {site_filter}
+                {date_filter}
+            ),
+            peaks AS (
+                SELECT site, water_year,
+                FIRST_VALUE(doy) OVER (PARTITION BY site,
+                water_year ORDER BY value DESC) AS peak_doy
+                FROM daily
+            )
+            SELECT site, AVG(peak_doy) AS peak_flow_timing
+            FROM peaks
+            GROUP BY site
+            ORDER BY site
+        """
+    return con.execute(query).fetchdf()
+
+
+def days_below_efn(
+    con: duckdb.DuckDBPyConnection,
+    parquet_path: str,
+    EFN_threshold: float,
+    sites: Optional[List[str]] = None,
+    start_date: Optional[str] = None,
+    end_date: Optional[str] = None,
+    temporal_resolution: str = "overall"
+) -> pd.DataFrame:
+    """
+    Calculate the average number of days per year
+    below the Environmental Flow Needs (EFN) threshold.
+
+    Args:
+        con: Active DuckDB connection.
+        parquet_path: Path to input Parquet file.
+        EFN_threshold: Proportion (e.g., 0.2) of
+        mean annual flow used as the threshold.
+
+    Returns:
+        DataFrame with 'site' and 'days_below_efn' columns.
+    """
+    site_filter = ""
+    if sites:
+        sites_tuple = tuple(sites)
+        site_filter = f"AND p.site IN {sites_tuple}"
+    date_filter = ""
+    if start_date and end_date:
+        date_filter = f"AND p.date BETWEEN '{start_date}' AND '{end_date}'"
+    query = f"""
+        WITH mean_annual AS (
+            SELECT site, water_year, AVG(value) AS maf_year
+            FROM parquet_scan('{parquet_path}')
+            WHERE value IS NOT NULL
+            GROUP BY site, water_year
+        ),
+        mean_annual_site AS (
+            SELECT site, AVG(maf_year) AS maf_site
+            FROM mean_annual
+            GROUP BY site
+        ),
+        daily_with_threshold AS (
+            SELECT p.site, p.water_year, p.value,
+                   m.maf_site, m.maf_site * {EFN_threshold} AS threshold
+            FROM parquet_scan('{parquet_path}') p
+            JOIN mean_annual_site m ON p.site = m.site
+            WHERE value IS NOT NULL
+            {site_filter}
+            {date_filter}
+        )
+    """
+
+    if temporal_resolution == "annual":
+        query += """
+        ,
+        days_below AS (
+            SELECT site, water_year,
+            COUNT(*) FILTER (WHERE value < threshold) AS days_below_efn
+            FROM daily_with_threshold
+            GROUP BY site, water_year
+        )
+        SELECT site, water_year, days_below_efn
+        FROM days_below
+        ORDER BY site, water_year
+        """
+    else:
+        query += """
+        ,
+        days_below AS (
+            SELECT site, water_year,
+            COUNT(*) FILTER (WHERE value < threshold) AS days_below_efn
+            FROM daily_with_threshold
+            GROUP BY site, water_year
+        )
+        SELECT site, AVG(days_below_efn) AS days_below_efn
+        FROM days_below
+        GROUP BY site
+        ORDER BY site
+        """
+    return con.execute(query).fetchdf()
+
+
+def annual_peaks(
+    con: duckdb.DuckDBPyConnection,
+    parquet_path: str,
+    sites: Optional[List[str]] = None,
+    start_date: Optional[str] = None,
+    end_date: Optional[str] = None,
+) -> pd.DataFrame:
+    """
+    Extract annual peak flow for each site and water year.
+
+    Args:
+        con: Active DuckDB connection.
+        parquet_path: Path to input Parquet file.
+
+    Returns:
+        DataFrame with 'site', 'water_year', and 'annual_peak' columns.
+    """
+    site_filter = ""
+    if sites:
+        sites_tuple = tuple(sites)
+        site_filter = f"AND site IN {sites_tuple}"
+
+    date_filter = ""
+    if start_date and end_date:
+        date_filter = f"AND date BETWEEN '{start_date}' AND '{end_date}'"
+
+    query = f"""
+        SELECT site, water_year, MAX(value) AS annual_peak
+        FROM parquet_scan('{parquet_path}')
+        WHERE value IS NOT NULL
+        {site_filter}
+        {date_filter}
+        GROUP BY site, water_year
+        ORDER BY site, water_year
+        """
+    return con.execute(query).fetchdf()
+
+
+def fit_ffa(
+    peaks_df: pd.DataFrame,
+    dist: str = "gumbel",
+    return_periods: list[int] = [2, 20],
+    sites: Optional[List[str]] = None,
+) -> pd.DataFrame:
+    """
+    Fit Flood Frequency Analysis using Gumbel distribution
+    for specified return periods.
+
+    Args:
+        peaks_df: DataFrame with 'site', 'water_year', 'annual_peak'.
+        dist: Distribution name (currently only 'gumbel' is supported).
+        return_periods: List of return periods to estimate (e.g., [2, 20]).
+
+    Returns:
+        DataFrame with 'site' and return period
+        discharge values (e.g., 'Q2', 'Q20').
+    """
+    if sites:
+        peaks_df = peaks_df[peaks_df["site"].isin(sites)]
+    result = []
+    for site, group in peaks_df.groupby("site"):
+        values = group["annual_peak"].dropna()
+        if len(values) < 2:
+            continue
+        if dist == "gumbel":
+            loc, scale = gumbel_r.fit(values)
+            rp_values = {f"Q{rp}": gumbel_r.ppf(
+                1 - 1 / rp,
+                loc=loc,
+                scale=scale
+            ) for rp in return_periods}
+            rp_values["site"] = site
+            result.append(rp_values)
+    return pd.DataFrame(result)
+
+
+def peak_flows(
+    con: duckdb.DuckDBPyConnection,
+    parquet_path: str,
+    sites: Optional[List[str]] = None,
+    start_date: Optional[str] = None,
+    end_date: Optional[str] = None,
+) -> pd.DataFrame:
+    """
+    Calculate mean annual peak flow for each site.
+
+    Args:
+        con: Active DuckDB connection.
+        parquet_path: Path to input Parquet file.
+
+    Returns:
+        DataFrame with 'site' and 'mean_annual_peak' columns.
+    """
+    site_filter = ""
+    if sites:
+        sites_tuple = tuple(sites)
+        site_filter = f"AND site IN {sites_tuple}"
+
+    date_filter = ""
+    if start_date and end_date:
+        date_filter = f"AND date BETWEEN '{start_date}' AND '{end_date}'"
+
+    query = f"""
+        WITH annual_peaks AS (
+            SELECT site, water_year, MAX(value) AS annual_peak
+            FROM parquet_scan('{parquet_path}')
+            WHERE value IS NOT NULL
+            {site_filter}
+            {date_filter}
+            GROUP BY site, water_year
+        )
+        SELECT site, AVG(annual_peak) AS mean_annual_peak
+        FROM annual_peaks
+        GROUP BY site
+        ORDER BY site
+        """
+    return con.execute(query).fetchdf()
+
+
+def weekly_flow_exceedance(
+    con: duckdb.DuckDBPyConnection,
+    parquet_path: str,
+    sites: Optional[List[str]] = None,
+    start_date: Optional[str] = None,
+    end_date: Optional[str] = None,
+) -> pd.DataFrame:
+    site_filter = ""
+    if sites:
+        sites_tuple = tuple(sites)
+        site_filter = f"WHERE site IN {sites_tuple}"
+    else:
+        site_filter = ""
+
+    date_filter = ""
+    if start_date and end_date:
+        if site_filter:
+            date_filter = f"AND date BETWEEN '{start_date}' AND '{end_date}'"
+        else:
+            date_filter = f"WHERE date BETWEEN '{start_date}' AND '{end_date}'"
+
+    query = f"""
+    SELECT
+        site,
+        CAST(strftime('%W', date) AS INTEGER) AS week,
+        quantile_cont(value, 0.90) AS p10,
+        quantile_cont(value, 0.80) AS p20,
+        quantile_cont(value, 0.70) AS p30,
+        quantile_cont(value, 0.60) AS p40,
+        quantile_cont(value, 0.50) AS p50,
+        quantile_cont(value, 0.40) AS p60,
+        quantile_cont(value, 0.30) AS p70,
+        quantile_cont(value, 0.20) AS p80,
+        quantile_cont(value, 0.05) AS p95
+    FROM parquet_scan('{parquet_path}')
+    {site_filter}
+    {date_filter}
+    GROUP BY
+        site,
+        CAST(strftime('%W', date) AS INTEGER)
+    ORDER BY site, week
+    """
+    return con.execute(query).fetchdf()
+
+
+def calculate_all_indicators(
+    parquet_path: str,
+    EFN_threshold: float = 0.2,
+    break_point: Optional[int] = None,
+    sites: Optional[List[str]] = None,
+    start_date: Optional[str] = None,
+    end_date: Optional[str] = None,
+) -> pd.DataFrame:
+    """
+    Calculate a set of hydrologic indicators for one or more subperiods.
+
+    Indicators include:
+    - Mean annual flow
+    - August-September mean flow
+    - Peak flow timing (DOY)
+    - Number of days below EFN threshold
+    - Mean annual peak flow
+    - Flood quantiles (Q2, Q20)
+
+    Args:
+        parquet_path: Path to Raven-generated Parquet file.
+        EFN_threshold: Proportion of MAF used for
+        low flow threshold (e.g., 0.2).
+        break_point: Water year to split subperiods
+        (e.g., 2000), or None for full period.
+        sites: List of site IDs to filter (optional).
+        start_date: Start date for filtering data (optional).
+        end_date: End date for filtering data (optional).
+
+    Returns:
+        DataFrame containing calculated indicators for each site and subperiod.
+    """
+    try:
+        con = duckdb.connect()
+
+        # Build date and site filters
+        date_filter = ""
+        if start_date and end_date:
+            date_filter = f"WHERE date BETWEEN '{start_date}' AND '{end_date}'"
+
+        site_filter = ""
+        if sites:
+            sites_tuple = tuple(sites)
+            site_filter = (
+                f"AND site IN {sites_tuple}"
+                if date_filter else f"WHERE site IN {sites_tuple}"
+            )
+
+        query = f"""
+            SELECT date, site
+            FROM parquet_scan('{parquet_path}')
+            {date_filter}
+            {site_filter}
+        """
+        df_dates = con.execute(query).fetchdf()
+        df_dates["date"] = pd.to_datetime(df_dates["date"])
+        df_dates["month"] = df_dates["date"].dt.month
+        df_dates["year"] = df_dates["date"].dt.year
+        df_dates["water_year"] = np.where(
+            df_dates["month"] >= 10,
+            df_dates["year"] + 1,
+            df_dates["year"],
+        )
+
+        # Define subperiods
+        if break_point:
+            df_dates["subperiod"] = np.where(
+                df_dates["water_year"] <= break_point,
+                f"before_{break_point}",
+                f"after_{break_point}"
+            )
+            subperiods = df_dates["subperiod"].unique()
+        else:
+            subperiods = ["full_period"]
+
+        results = []
+
+        for period in subperiods:
+            if period == "full_period":
+                sub_start = start_date
+                sub_end = end_date
+            else:
+                if "before" in period:
+                    sub_start = start_date
+                    sub_end = f"{break_point}-09-30"
+                else:
+                    sub_start = f"{break_point + 1}-10-01"
+                    sub_end = end_date
+
+            indicators = pd.concat(
+                [
+                    mean_annual_flow(
+                        con,
+                        parquet_path,
+                        sites=sites,
+                        start_date=sub_start,
+                        end_date=sub_end
+                    ).set_index("site"),
+                    mean_aug_sep_flow(
+                        con,
+                        parquet_path,
+                        sites=sites,
+                        start_date=sub_start,
+                        end_date=sub_end
+                    ).set_index("site"),
+                    peak_flow_timing(
+                        con,
+                        parquet_path,
+                        sites=sites,
+                        start_date=sub_start,
+                        end_date=sub_end
+                    ).set_index("site"),
+                    days_below_efn(
+                        con,
+                        parquet_path,
+                        EFN_threshold,
+                        sites=sites,
+                        start_date=sub_start,
+                        end_date=sub_end
+                    ).set_index("site"),
+                    peak_flows(
+                        con,
+                        parquet_path,
+                        sites=sites,
+                        start_date=sub_start,
+                        end_date=sub_end
+                    ).set_index("site"),
+                ],
+                axis=1
+            )
+
+            peaks_df = annual_peaks(
+                con,
+                parquet_path,
+                sites=sites,
+                start_date=sub_start,
+                end_date=sub_end
+            )
+            ffa = fit_ffa(
+                peaks_df,
+                return_periods=[2, 20],
+                sites=sites
+            ).set_index("site")
+
+            all_indicators = indicators.join(ffa, how="left")
+            all_indicators["subperiod"] = period
+            results.append(all_indicators.reset_index())
+
+        con.close()
+        final_df = pd.concat(results, ignore_index=True)
+        final_df.replace([np.nan, np.inf, -np.inf], None, inplace=True)
+        return final_df
+
+    except Exception as e:
+        raise RuntimeError(f"Error in calculating indicators: {e}")
+